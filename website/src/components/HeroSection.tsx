import { Button } from "@/components/ui/button";
import { Badge } from "@/components/ui/badge";
import { Github, Download, ExternalLink } from "lucide-react";
import heroGraph from "@/assets/hero-graph.jpg";
import { useState, useEffect } from "react";
import ShowDownloads from "./ShowDownloads";
import ShowStarGraph from "./ShowStarGraph";
import { ThemeToggle } from "./ThemeToggle";

const HeroSection = () => {
  const [stars, setStars] = useState(null);
  const [forks, setForks] = useState(null);
   const [version, setVersion] = useState("");
  useEffect(() => {
    async function fetchVersion() {
      try {
        const res = await fetch(
          "https://raw.githubusercontent.com/Shashankss1205/CodeGraphContext/main/README.md"
        );
        if (!res.ok) throw new Error("Failed to fetch README");

        const text = await res.text();
        const match = text.match(
          /\*\*Version:\*\*\s*([0-9]+\.[0-9]+\.[0-9]+)/i
        );
        setVersion(match ? match[1] : "N/A");
      } catch (err) {
        console.error(err);
        setVersion("N/A");
      }
    }

    fetchVersion();
  }, []);
  useEffect(() => {
    fetch("https://api.github.com/repos/Shashankss1205/CodeGraphContext")
      .then((response) => response.json())
      .then((data) => {
        setStars(data.stargazers_count);
        setForks(data.forks_count);
      })
      .catch((error) => console.error("Error fetching GitHub stats:", error));
  }, []);

  return (
    <section className="relative min-h-screen flex items-center justify-center overflow-hidden">
      {/* Header with Theme Toggle */}
      <div className="absolute top-0 left-0 right-0 z-20 p-4">
        <div className="container mx-auto flex justify-end">
          <div className="rounded-full bg-white/60 backdrop-blur-md border border-gray-200 shadow-sm p-2 dark:bg-transparent dark:border-transparent dark:shadow-none">
            <ThemeToggle />
          </div>
        </div>
      </div>

      {/* Background Image */}
      <div 
        className="absolute inset-0 bg-cover bg-center bg-no-repeat opacity-20 brightness-110 saturate-110 dark:opacity-30 dark:brightness-100 dark:saturate-100"
        style={{ backgroundImage: `url(${heroGraph})` }}
      />
      
      {/* Gradient Overlay */}
      <div className="absolute inset-0 bg-gradient-to-b from-white/60 via-white/40 to-white/80 dark:from-background/90 dark:via-background/80 dark:to-background/90" />
      
      {/* Content */}
      <div className="relative z-10 container mx-auto px-4 text-center max-w-5xl">
        <div className="animate-float-up">
          <Badge variant="secondary" className="mb-6 text-sm font-medium">
            <div className="w-2 h-2 bg-accent rounded-full mr-2 animate-graph-pulse" />
            Version {version} • MIT License
          </Badge>
          
<<<<<<< HEAD
          <h1 className="py-3 text-3xl sm:text-4xl md:text-5xl lg:text-6xl xl:text-7xl font-bold mb-6 bg-gradient-primary bg-clip-text text-transparent leading-tight">
=======
          <h1 className="text-3xl sm:text-4xl md:text-5xl lg:text-6xl xl:text-7xl font-bold mb-6 bg-gradient-to-r from-purple-700 via-indigo-700 to-purple-900 dark:bg-gradient-primary bg-clip-text text-transparent leading-tight tracking-tight drop-shadow-[0_2px_8px_rgba(0,0,0,0.15)]">
>>>>>>> a73b9978
            CodeGraphContext
          </h1>
          
          <p className="text-xl md:text-2xl text-muted-foreground mb-4 leading-relaxed">
            An MCP server that indexes local code into a
          </p>
          <p className="text-xl md:text-2xl text-accent font-semibold mb-8">
            knowledge graph for AI assistants
          </p>
          
          <div className="flex flex-col sm:flex-row gap-4 justify-center items-center mb-12">
            <Button size="lg" className="bg-gradient-to-r from-purple-600 via-indigo-600 to-purple-800 text-primary-foreground hover:opacity-90 transition-all duration-300 shadow-glow ring-1 ring-primary/20 dark:bg-gradient-primary" asChild>
              <a href="https://pypi.org/project/codegraphcontext/" target="_blank" rel="noopener noreferrer">
                <Download className="mr-2 h-5 w-5" />
                pip install codegraphcontext
              </a>
            </Button>
            
            <Button variant="outline" size="lg" asChild className="border-gray-300 hover:border-primary/60 bg-white/80 backdrop-blur-sm shadow-sm transition-smooth text-gray-900 dark:bg-transparent dark:text-foreground dark:border-primary/30">
              <a href="https://github.com/Shashankss1205/CodeGraphContext" target="_blank" rel="noopener noreferrer">
                <Github className="mr-2 h-5 w-5" />
                View on GitHub
                <ExternalLink className="ml-2 h-4 w-4" />
              </a>
            </Button>
          </div>
          
          {/* Stats */}
          <div className="flex flex-wrap justify-center gap-8 text-sm text-muted-foreground">
            <div className="flex items-center gap-2">
              <div className="w-3 h-3 bg-graph-node-1 rounded-full animate-graph-pulse" />
              {stars !== null ? <span>{stars} GitHub Stars</span> : <span>Loading...</span>}
            </div>
            <div className="flex items-center gap-2">
              <div className="w-3 h-3 bg-graph-node-2 rounded-full animate-graph-pulse" style={{animationDelay: '0.5s'}} />
              {forks !== null ? <span>{forks} Forks</span> : <span>Loading...</span>}
            </div>
            <div className="flex items-center gap-2">
              <div className="w-3 h-3 bg-graph-node-3 rounded-full animate-graph-pulse" style={{animationDelay: '1s'}} />
              <span><ShowDownloads /></span>
            </div>
          </div>
        </div>
      </div>
      
      {/* Floating Graph Nodes */}
      <div className="absolute top-20 left-10 w-8 h-8 graph-node animate-graph-pulse" style={{animationDelay: '0.2s'}} />
      <div className="absolute top-40 right-20 w-6 h-6 graph-node animate-graph-pulse" style={{animationDelay: '0.8s'}} />
      <div className="absolute bottom-32 left-20 w-10 h-10 graph-node animate-graph-pulse" style={{animationDelay: '1.2s'}} />
      <div className="absolute bottom-20 right-10 w-7 h-7 graph-node animate-graph-pulse" style={{animationDelay: '0.6s'}} />
    </section>
  );
};

export default HeroSection;<|MERGE_RESOLUTION|>--- conflicted
+++ resolved
@@ -70,11 +70,7 @@
             Version {version} • MIT License
           </Badge>
           
-<<<<<<< HEAD
-          <h1 className="py-3 text-3xl sm:text-4xl md:text-5xl lg:text-6xl xl:text-7xl font-bold mb-6 bg-gradient-primary bg-clip-text text-transparent leading-tight">
-=======
           <h1 className="text-3xl sm:text-4xl md:text-5xl lg:text-6xl xl:text-7xl font-bold mb-6 bg-gradient-to-r from-purple-700 via-indigo-700 to-purple-900 dark:bg-gradient-primary bg-clip-text text-transparent leading-tight tracking-tight drop-shadow-[0_2px_8px_rgba(0,0,0,0.15)]">
->>>>>>> a73b9978
             CodeGraphContext
           </h1>
           
