[project]
name = "codegraphcontext"
version = "0.1.21"
description = "An MCP server that indexes local code into a graph database to provide context to AI assistants."
authors = [{ name = "Shashank Shekhar Singh", email = "shashankshekharsingh1205@gmail.com" }]
readme = "README.md"
license = { file = "LICENSE" }
requires-python = ">=3.10"
classifiers = [
    "Programming Language :: Python :: 3",
    "License :: OSI Approved :: MIT License",
    "Operating System :: OS Independent",
    "Development Status :: 3 - Alpha",
    "Intended Audience :: Developers",
    "Topic :: Software Development :: Libraries :: Application Frameworks",
]
dependencies = [
    "neo4j>=5.15.0",
    "watchdog>=3.0.0",
    "stdlibs>=2023.11.18",
    "typer[all]>=0.9.0",
    "rich>=13.7.0",
    "inquirerpy>=0.3.4",
    "python-dotenv>=1.0.0",
    "tree-sitter>=0.21.0",
    "tree-sitter-language-pack>=0.6.0",
    "pyyaml",
    "pytest",
    "nbformat",
    "nbconvert>=7.16.6",
    "pathspec>=0.12.1",
<<<<<<< HEAD
    "falkordblite>=0.1.0; (python_version >= '3.12' and platform_system != 'Windows')"

    
=======
    "falkordblite>=0.1.0; sys_platform != 'win32' and python_version >= '3.12'"
>>>>>>> adfde16e
]

[project.optional-dependencies]
parsing = [
    "tree-sitter>=0.21.0",
    "tree-sitter-language-pack>=0.6.0",
]
dev = [
    "pytest>=7.4.0",
    "black>=23.11.0",
    "pytest-asyncio>=0.21.0",
]

[project.urls]
"Homepage" = "https://github.com/Shashankss1205/CodeGraphContext"
"Bug Tracker" = "https://github.com/Shashankss1205/CodeGraphContext/issues"

[project.scripts]
cgc = "codegraphcontext.cli.main:app"
codegraphcontext = "codegraphcontext.cli.main:app"

[tool.setuptools]
package-dir = { "" = "src" }

[tool.setuptools.packages.find]
where = ["src"]
include = ["codegraphcontext*"]<|MERGE_RESOLUTION|>--- conflicted
+++ resolved
@@ -29,13 +29,7 @@
     "nbformat",
     "nbconvert>=7.16.6",
     "pathspec>=0.12.1",
-<<<<<<< HEAD
-    "falkordblite>=0.1.0; (python_version >= '3.12' and platform_system != 'Windows')"
-
-    
-=======
     "falkordblite>=0.1.0; sys_platform != 'win32' and python_version >= '3.12'"
->>>>>>> adfde16e
 ]
 
 [project.optional-dependencies]
