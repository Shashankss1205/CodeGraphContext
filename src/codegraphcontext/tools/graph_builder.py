--- conflicted
+++ resolved
@@ -749,12 +749,7 @@
             session.run("""MATCH (r:Repository {path: $path})
                           OPTIONAL MATCH (r)-[:CONTAINS*]->(e)
                           DETACH DELETE r, e""", path=repo_path_str)
-<<<<<<< HEAD
             debug_logger(f"Deleted repository and its contents from graph: {repo_path_str}")
-=======
-            info_logger(f"Deleted repository and its contents from graph: {repo_path_str}")
-            return True
->>>>>>> 6f6efd52
 
     def update_file_in_graph(self, file_path: Path, repo_path: Path, imports_map: dict):
         """Updates a single file's nodes in the graph."""
